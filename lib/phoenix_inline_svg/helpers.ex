--- conflicted
+++ resolved
@@ -67,17 +67,8 @@
       svg_image("image_name", "collection_name", attrs)
 
   """
-<<<<<<< HEAD
   defmacro __using__(_) do
     svgs_path = PhoenixInlineSvg.Utils.config_or_default(:dir, "assets/static/svg/")
-=======
-  defmacro __using__([otp_app: app_name] = _opts) do
-    svgs_path =
-      Application.app_dir(
-        app_name,
-        PhoenixInlineSvg.Utils.config_or_default(:dir, "priv/static/svg/")
-      )
->>>>>>> 5e8f45ab
 
     svgs_path
     |> find_collection_sets
